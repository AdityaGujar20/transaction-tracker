# Folders
sample-test-output/

# Environment Variables
.env

# cache folders and files
__pycache__/
.vscode/

<<<<<<< HEAD
# macOS system files
=======
# macOS System files
>>>>>>> 85c9294c
.DS_Store<|MERGE_RESOLUTION|>--- conflicted
+++ resolved
@@ -1,16 +1 @@
-# Folders
-sample-test-output/
-
-# Environment Variables
-.env
-
-# cache folders and files
-__pycache__/
-.vscode/
-
-<<<<<<< HEAD
-# macOS system files
-=======
-# macOS System files
->>>>>>> 85c9294c
-.DS_Store+.env